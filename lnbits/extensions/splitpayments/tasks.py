--- conflicted
+++ resolved
@@ -25,47 +25,11 @@
         return
 
     targets = await get_targets(payment.wallet_id)
-<<<<<<< HEAD
-
-    if not targets:
-        return
-
-    transfers = [
-        (target.wallet, int(target.percent * payment.amount / 100))
-        for target in targets
-    ]
-    transfers = [(wallet, amount) for wallet, amount in transfers if amount > 0]
-    amount_left = payment.amount - sum([amount for _, amount in transfers])
-
-    if amount_left < 0:
-        logger.error(
-            "splitpayments failure: amount_left is negative.", payment.payment_hash
-        )
-        return
-
-    # mark the original payment with one extra key, "splitted"
-    # (this prevents us from doing this process again and it's informative)
-    # and reduce it by the amount we're going to send to the producer
-    await core_db.execute(
-        """
-        UPDATE apipayments
-        SET extra = ?, amount = ?
-        WHERE hash = ?
-          AND checking_id NOT LIKE 'internal_%'
-        """,
-        (
-            json.dumps(dict(**payment.extra, splitted=True)),
-            amount_left,
-            payment.payment_hash,
-        ),
-    )
-=======
 
     if not targets:
         return
 
     total_percent = sum([target.percent for target in targets])
->>>>>>> 8fbf1090
 
     if total_percent > 100:
         logger.error("splitpayment failure: total percent adds up to more than 100%")
@@ -83,15 +47,9 @@
         )
         logger.debug(f"created split invoice: {payment_hash}")
 
-<<<<<<< HEAD
-        # manually send this for now
-        await internal_invoice_queue.put(internal_checking_id)
-    return
-=======
         checking_id = await pay_invoice(
             payment_request=payment_request,
             wallet_id=payment.wallet_id,
             extra={"tag": "splitpayments"},
         )
-        logger.debug(f"paid split invoice: {checking_id}")
->>>>>>> 8fbf1090
+        logger.debug(f"paid split invoice: {checking_id}")