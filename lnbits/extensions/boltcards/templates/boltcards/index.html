--- conflicted
+++ resolved
@@ -431,17 +431,13 @@
         <strong>Lock key:</strong> {{ qrCodeDialog.data.k0 }}<br />
         <strong>Meta key:</strong> {{ qrCodeDialog.data.k1 }}<br />
         <strong>File key:</strong> {{ qrCodeDialog.data.k2 }}<br />
-<<<<<<< HEAD
         <strong>Notification webhook:</strong> {{ qrCodeDialog.data.webhook_url
         }}<br />
-=======
-        <br />
+      </p>
+      <p>
         Always backup all keys that you're trying to write on the card. Without
-        them you may not be able to change them in the future!<br />
->>>>>>> 41aa0743
+        them you may not be able to change them in the future!
       </p>
-
-      <br />
       <q-btn
         unelevated
         outline
