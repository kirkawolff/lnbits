import asyncio
import hashlib
import json
from binascii import unhexlify
from http import HTTPStatus
from io import BytesIO
from typing import Dict, List, Optional, Tuple, Union
from urllib.parse import ParseResult, parse_qs, urlencode, urlparse, urlunparse

import httpx
import pyqrcode
from fastapi import Depends, Header, Query, Request
from fastapi.exceptions import HTTPException
from fastapi.params import Body
from loguru import logger
from pydantic import BaseModel
from pydantic.fields import Field
from sse_starlette.sse import EventSourceResponse
from starlette.responses import HTMLResponse, StreamingResponse

from lnbits import bolt11, lnurl
from lnbits.core.models import Payment, Wallet
from lnbits.decorators import (
    WalletTypeInfo,
    get_key_type,
    require_admin_key,
    require_invoice_key,
)
from lnbits.helpers import url_for, urlsafe_short_hash
from lnbits.settings import LNBITS_ADMIN_USERS, LNBITS_SITE_TITLE
from lnbits.utils.exchange_rates import (
    currencies,
    fiat_amount_as_satoshis,
    satoshis_amount_as_fiat,
)

from .. import core_app, db
from ..crud import (
    create_payment,
    get_payments,
    get_standalone_payment,
    get_wallet,
    get_wallet_for_key,
    save_balance_check,
    update_payment_status,
    update_wallet,
)
from ..services import (
    InvoiceFailure,
    PaymentFailure,
    check_invoice_status,
    create_invoice,
    pay_invoice,
    perform_lnurlauth,
)
from ..tasks import api_invoice_listeners


@core_app.get("/api/v1/wallet")
async def api_wallet(wallet: WalletTypeInfo = Depends(get_key_type)):
    if wallet.wallet_type == 0:
        return {
            "id": wallet.wallet.id,
            "name": wallet.wallet.name,
            "balance": wallet.wallet.balance_msat,
        }
    else:
        return {"name": wallet.wallet.name, "balance": wallet.wallet.balance_msat}


@core_app.put("/api/v1/wallet/balance/{amount}")
async def api_update_balance(
    amount: int, wallet: WalletTypeInfo = Depends(get_key_type)
):
    if wallet.wallet.user not in LNBITS_ADMIN_USERS:
        raise HTTPException(
            status_code=HTTPStatus.FORBIDDEN, detail="Not an admin user"
        )

    payHash = urlsafe_short_hash()
    await create_payment(
        wallet_id=wallet.wallet.id,
        checking_id=payHash,
        payment_request="selfPay",
        payment_hash=payHash,
        amount=amount * 1000,
        memo="selfPay",
        fee=0,
    )
    await update_payment_status(checking_id=payHash, pending=False)
    updatedWallet = await get_wallet(wallet.wallet.id)

    return {
        "id": wallet.wallet.id,
        "name": wallet.wallet.name,
        "balance": amount,
    }


@core_app.put("/api/v1/wallet/{new_name}")
async def api_update_wallet(
    new_name: str, wallet: WalletTypeInfo = Depends(require_admin_key)
):
    await update_wallet(wallet.wallet.id, new_name)
    return {
        "id": wallet.wallet.id,
        "name": wallet.wallet.name,
        "balance": wallet.wallet.balance_msat,
    }


@core_app.get("/api/v1/payments")
async def api_payments(
    limit: Optional[int] = None,
    offset: Optional[int] = None,
    wallet: WalletTypeInfo = Depends(get_key_type),
):
    pendingPayments = await get_payments(
        wallet_id=wallet.wallet.id,
        pending=True,
        exclude_uncheckable=True,
        limit=limit,
        offset=offset,
    )
    for payment in pendingPayments:
        await check_invoice_status(
            wallet_id=payment.wallet_id, payment_hash=payment.payment_hash
        )
    return await get_payments(
        wallet_id=wallet.wallet.id,
        pending=True,
        complete=True,
        limit=limit,
        offset=offset,
    )


class CreateInvoiceData(BaseModel):
    out: Optional[bool] = True
    amount: float = Query(None, ge=0)
    memo: Optional[str] = None
    unit: Optional[str] = "sat"
    description_hash: Optional[str] = None
    lnurl_callback: Optional[str] = None
    lnurl_balance_check: Optional[str] = None
    extra: Optional[dict] = None
    webhook: Optional[str] = None
    internal: Optional[bool] = False
    bolt11: Optional[str] = None


async def api_payments_create_invoice(data: CreateInvoiceData, wallet: Wallet):
    if data.description_hash:
        description_hash = unhexlify(data.description_hash)
        memo = ""
    else:
        description_hash = b""
        memo = data.memo or LNBITS_SITE_TITLE
    if data.unit == "sat":
        amount = int(data.amount)
    else:
        assert data.unit is not None, "unit not set"
        price_in_sats = await fiat_amount_as_satoshis(data.amount, data.unit)
        amount = price_in_sats

    async with db.connect() as conn:
        try:
            payment_hash, payment_request = await create_invoice(
                wallet_id=wallet.id,
                amount=amount,
                memo=memo,
                description_hash=description_hash,
                extra=data.extra,
                webhook=data.webhook,
                internal=data.internal,
                conn=conn,
            )
        except InvoiceFailure as e:
            raise HTTPException(status_code=520, detail=str(e))
        except Exception as exc:
            raise exc

    invoice = bolt11.decode(payment_request)

    lnurl_response: Union[None, bool, str] = None
    if data.lnurl_callback:
        if "lnurl_balance_check" in data:
            assert (
                data.lnurl_balance_check is not None
            ), "lnurl_balance_check is required"
            await save_balance_check(wallet.id, data.lnurl_balance_check)

        async with httpx.AsyncClient() as client:
            try:
                r = await client.get(
                    data.lnurl_callback,
                    params={
                        "pr": payment_request,
                        "balanceNotify": url_for(
                            f"/withdraw/notify/{urlparse(data.lnurl_callback).netloc}",
                            external=True,
                            wal=wallet.id,
                        ),
                    },
                    timeout=10,
                )
                if r.is_error:
                    lnurl_response = r.text
                else:
                    resp = json.loads(r.text)
                    if resp["status"] != "OK":
                        lnurl_response = resp["reason"]
                    else:
                        lnurl_response = True
            except (httpx.ConnectError, httpx.RequestError):
                lnurl_response = False

    return {
        "payment_hash": invoice.payment_hash,
        "payment_request": payment_request,
        # maintain backwards compatibility with API clients:
        "checking_id": invoice.payment_hash,
        "lnurl_response": lnurl_response,
    }


async def api_payments_pay_invoice(bolt11: str, wallet: Wallet):
    try:
        payment_hash = await pay_invoice(wallet_id=wallet.id, payment_request=bolt11)
    except ValueError as e:
        raise HTTPException(status_code=HTTPStatus.BAD_REQUEST, detail=str(e))
    except PermissionError as e:
        raise HTTPException(status_code=HTTPStatus.FORBIDDEN, detail=str(e))
    except PaymentFailure as e:
        raise HTTPException(status_code=520, detail=str(e))
    except Exception as exc:
        raise exc

    return {
        "payment_hash": payment_hash,
        # maintain backwards compatibility with API clients:
        "checking_id": payment_hash,
    }


@core_app.post(
    "/api/v1/payments",
    # deprecated=True,
    # description="DEPRECATED. Use /api/v2/TBD and /api/v2/TBD instead",
    status_code=HTTPStatus.CREATED,
)
async def api_payments_create(
    wallet: WalletTypeInfo = Depends(require_invoice_key),
    invoiceData: CreateInvoiceData = Body(...),  # type: ignore
):
    if invoiceData.out is True and wallet.wallet_type == 0:
        if not invoiceData.bolt11:
            raise HTTPException(
                status_code=HTTPStatus.BAD_REQUEST,
                detail="BOLT11 string is invalid or not given",
            )
        return await api_payments_pay_invoice(
            invoiceData.bolt11, wallet.wallet
        )  # admin key
    elif not invoiceData.out:
        # invoice key
        return await api_payments_create_invoice(invoiceData, wallet.wallet)
    else:
        raise HTTPException(
            status_code=HTTPStatus.BAD_REQUEST,
            detail="Invoice (or Admin) key required.",
        )


class CreateLNURLData(BaseModel):
    description_hash: str
    callback: str
    amount: int
    comment: Optional[str] = None
    description: Optional[str] = None


@core_app.post("/api/v1/payments/lnurl")
async def api_payments_pay_lnurl(
    data: CreateLNURLData, wallet: WalletTypeInfo = Depends(require_admin_key)
):
    domain = urlparse(data.callback).netloc

    async with httpx.AsyncClient() as client:
        try:
            r = await client.get(
                data.callback,
                params={"amount": data.amount, "comment": data.comment},
                timeout=40,
            )
            if r.is_error:
                raise httpx.ConnectError("LNURL callback connection error")
        except (httpx.ConnectError, httpx.RequestError):
            raise HTTPException(
                status_code=HTTPStatus.BAD_REQUEST,
                detail=f"Failed to connect to {domain}.",
            )

    params = json.loads(r.text)
    if params.get("status") == "ERROR":
        raise HTTPException(
            status_code=HTTPStatus.BAD_REQUEST,
            detail=f"{domain} said: '{params.get('reason', '')}'",
        )

    if not params.get("pr"):
        raise HTTPException(
            status_code=HTTPStatus.BAD_REQUEST,
            detail=f"{domain} did not return a payment request.",
        )

    invoice = bolt11.decode(params["pr"])
    if invoice.amount_msat != data.amount:
        raise HTTPException(
            status_code=HTTPStatus.BAD_REQUEST,
            detail=f"{domain} returned an invalid invoice. Expected {data.amount} msat, got {invoice.amount_msat}.",
        )

    if invoice.description_hash != data.description_hash:
        raise HTTPException(
            status_code=HTTPStatus.BAD_REQUEST,
            detail=f"{domain} returned an invalid invoice. Expected description_hash == {data.description_hash}, got {invoice.description_hash}.",
        )

    extra = {}

    if params.get("successAction"):
        extra["success_action"] = params["successAction"]
    if data.comment:
        extra["comment"] = data.comment
    assert data.description is not None, "description is required"
    payment_hash = await pay_invoice(
        wallet_id=wallet.wallet.id,
        payment_request=params["pr"],
        description=data.description,
        extra=extra,
    )

    return {
        "success_action": params.get("successAction"),
        "payment_hash": payment_hash,
        # maintain backwards compatibility with API clients:
        "checking_id": payment_hash,
    }


async def subscribe(request: Request, wallet: Wallet):
    this_wallet_id = wallet.id

    payment_queue: asyncio.Queue[Payment] = asyncio.Queue(0)

    logger.debug("adding sse listener", payment_queue)
    api_invoice_listeners.append(payment_queue)

    send_queue: asyncio.Queue[Tuple[str, Payment]] = asyncio.Queue(0)

    async def payment_received() -> None:
        while True:
            payment: Payment = await payment_queue.get()
            if payment.wallet_id == this_wallet_id:
                logger.debug("payment receieved", payment)
                await send_queue.put(("payment-received", payment))

    asyncio.create_task(payment_received())

    try:
        while True:
            typ, data = await send_queue.get()

            if data:
                jdata = json.dumps(dict(data.dict(), pending=False))

            # yield dict(id=1, event="this", data="1234")
            # await asyncio.sleep(2)
            yield dict(data=jdata, event=typ)
            # yield dict(data=jdata.encode("utf-8"), event=typ.encode("utf-8"))
    except asyncio.CancelledError:
        return


@core_app.get("/api/v1/payments/sse")
async def api_payments_sse(
    request: Request, wallet: WalletTypeInfo = Depends(get_key_type)
):
    return EventSourceResponse(
        subscribe(request, wallet.wallet), ping=20, media_type="text/event-stream"
    )


@core_app.get("/api/v1/payments/{payment_hash}")
async def api_payment(payment_hash, X_Api_Key: Optional[str] = Header(None)):
    # We use X_Api_Key here because we want this call to work with and without keys
    # If a valid key is given, we also return the field "details", otherwise not
    wallet = await get_wallet_for_key(X_Api_Key) if type(X_Api_Key) == str else None

    # we have to specify the wallet id here, because postgres and sqlite return internal payments in different order
    # and get_standalone_payment otherwise just fetches the first one, causing unpredictable results
    payment = await get_standalone_payment(
        payment_hash, wallet_id=wallet.id if wallet else None
    )
    if payment is None:
        raise HTTPException(
            status_code=HTTPStatus.NOT_FOUND, detail="Payment does not exist."
        )
    await check_invoice_status(payment.wallet_id, payment_hash)
    payment = await get_standalone_payment(
        payment_hash, wallet_id=wallet.id if wallet else None
    )
    if not payment:
        raise HTTPException(
            status_code=HTTPStatus.NOT_FOUND, detail="Payment does not exist."
        )
    elif not payment.pending:
        if wallet and wallet.id == payment.wallet_id:
            return {"paid": True, "preimage": payment.preimage, "details": payment}
        return {"paid": True, "preimage": payment.preimage}

    try:
        await payment.check_pending()
    except Exception:
        if wallet and wallet.id == payment.wallet_id:
            return {"paid": False, "details": payment}
        return {"paid": False}

    if wallet and wallet.id == payment.wallet_id:
        return {
            "paid": not payment.pending,
            "preimage": payment.preimage,
            "details": payment,
        }
    return {"paid": not payment.pending, "preimage": payment.preimage}


@core_app.get("/api/v1/lnurlscan/{code}")
async def api_lnurlscan(code: str, wallet: WalletTypeInfo = Depends(get_key_type)):
    try:
        url = lnurl.decode(code)
        domain = urlparse(url).netloc
    except:
        # parse internet identifier (user@domain.com)
        name_domain = code.split("@")
        if len(name_domain) == 2 and len(name_domain[1].split(".")) == 2:
            name, domain = name_domain
            url = (
                ("http://" if domain.endswith(".onion") else "https://")
                + domain
                + "/.well-known/lnurlp/"
                + name
            )
            # will proceed with these values
        else:
            raise HTTPException(
                status_code=HTTPStatus.BAD_REQUEST, detail="invalid lnurl"
            )

    # params is what will be returned to the client
    params: Dict = {"domain": domain}

    if "tag=login" in url:
        params.update(kind="auth")
        params.update(callback=url)  # with k1 already in it

        lnurlauth_key = wallet.wallet.lnurlauth_key(domain)
        params.update(pubkey=lnurlauth_key.verifying_key.to_string("compressed").hex())
    else:
        async with httpx.AsyncClient() as client:
            r = await client.get(url, timeout=5)
            if r.is_error:
                raise HTTPException(
                    status_code=HTTPStatus.SERVICE_UNAVAILABLE,
                    detail={"domain": domain, "message": "failed to get parameters"},
                )

        try:
            data = json.loads(r.text)
        except json.decoder.JSONDecodeError:
            raise HTTPException(
                status_code=HTTPStatus.SERVICE_UNAVAILABLE,
                detail={
                    "domain": domain,
                    "message": f"got invalid response '{r.text[:200]}'",
                },
            )

        try:
<<<<<<< HEAD
            tag = data.get("tag")
=======
            tag: str = data.get("tag")
>>>>>>> 184da995
            params.update(**data)
            if tag == "channelRequest":
                raise HTTPException(
                    status_code=HTTPStatus.BAD_REQUEST,
                    detail={
                        "domain": domain,
                        "kind": "channel",
                        "message": "unsupported",
                    },
                )
            elif tag == "withdrawRequest":
                params.update(kind="withdraw")
                params.update(fixed=data["minWithdrawable"] == data["maxWithdrawable"])

                # callback with k1 already in it
                parsed_callback: ParseResult = urlparse(data["callback"])
                qs: Dict = parse_qs(parsed_callback.query)
                qs["k1"] = data["k1"]

                # balanceCheck/balanceNotify
                if "balanceCheck" in data:
                    params.update(balanceCheck=data["balanceCheck"])

                # format callback url and send to client
                parsed_callback = parsed_callback._replace(
                    query=urlencode(qs, doseq=True)
                )
                params.update(callback=urlunparse(parsed_callback))
            elif tag == "payRequest":
                params.update(kind="pay")
                params.update(fixed=data["minSendable"] == data["maxSendable"])

                params.update(
                    description_hash=hashlib.sha256(
                        data["metadata"].encode("utf-8")
                    ).hexdigest()
                )
                metadata = json.loads(data["metadata"])
                for [k, v] in metadata:
                    if k == "text/plain":
                        params.update(description=v)
                    if k == "image/jpeg;base64" or k == "image/png;base64":
                        data_uri = "data:" + k + "," + v
                        params.update(image=data_uri)
                    if k == "text/email" or k == "text/identifier":
                        params.update(targetUser=v)
                params.update(commentAllowed=data.get("commentAllowed", 0))

        except KeyError as exc:
            raise HTTPException(
                status_code=HTTPStatus.SERVICE_UNAVAILABLE,
                detail={
                    "domain": domain,
                    "message": f"lnurl JSON response invalid: {exc}",
                },
            )

    return params


class DecodePayment(BaseModel):
    data: str


@core_app.post("/api/v1/payments/decode")
async def api_payments_decode(data: DecodePayment):
    payment_str = data.data
    try:
        if payment_str[:5] == "LNURL":
            url = lnurl.decode(payment_str)
            return {"domain": url}
        else:
            invoice = bolt11.decode(payment_str)
            return {
                "payment_hash": invoice.payment_hash,
                "amount_msat": invoice.amount_msat,
                "description": invoice.description,
                "description_hash": invoice.description_hash,
                "payee": invoice.payee,
                "date": invoice.date,
                "expiry": invoice.expiry,
                "secret": invoice.secret,
                "route_hints": invoice.route_hints,
                "min_final_cltv_expiry": invoice.min_final_cltv_expiry,
            }
    except:
        return {"message": "Failed to decode"}


class Callback(BaseModel):
    callback: str = Query(...)


@core_app.post("/api/v1/lnurlauth")
async def api_perform_lnurlauth(
    callback: Callback, wallet: WalletTypeInfo = Depends(require_admin_key)
):
    err = await perform_lnurlauth(callback.callback, wallet=wallet)
    if err:
        raise HTTPException(
            status_code=HTTPStatus.SERVICE_UNAVAILABLE, detail=err.reason
        )
    return ""


@core_app.get("/api/v1/currencies")
async def api_list_currencies_available():
    return list(currencies.keys())


class ConversionData(BaseModel):
    from_: str = Field("sat", alias="from")
    amount: float
    to: str = Query("usd")


@core_app.post("/api/v1/conversion")
async def api_fiat_as_sats(data: ConversionData):
    output = {}
    if data.from_ == "sat":
        output["BTC"] = data.amount / 100000000
        output["sats"] = int(data.amount)
        for currency in data.to.split(","):
            output[currency.strip().upper()] = await satoshis_amount_as_fiat(
                data.amount, currency.strip()
            )
        return output
    else:
        output[data.from_.upper()] = data.amount
        output["sats"] = await fiat_amount_as_satoshis(data.amount, data.from_)
        output["BTC"] = output["sats"] / 100000000
        return output


@core_app.get("/api/v1/qrcode/{data}", response_class=StreamingResponse)
async def img(request: Request, data):
    qr = pyqrcode.create(data)
    stream = BytesIO()
    qr.svg(stream, scale=3)
    stream.seek(0)

    async def _generator(stream: BytesIO):
        yield stream.getvalue()

    return StreamingResponse(
        _generator(stream),
        headers={
            "Content-Type": "image/svg+xml",
            "Cache-Control": "no-cache, no-store, must-revalidate",
            "Pragma": "no-cache",
            "Expires": "0",
        },
    )<|MERGE_RESOLUTION|>--- conflicted
+++ resolved
@@ -488,11 +488,7 @@
             )
 
         try:
-<<<<<<< HEAD
-            tag = data.get("tag")
-=======
             tag: str = data.get("tag")
->>>>>>> 184da995
             params.update(**data)
             if tag == "channelRequest":
                 raise HTTPException(
