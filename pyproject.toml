[tool.poetry]
name = "lnbits"
version = "0.1.0"
description = ""
authors = ["matthewcroughan <matt@croughan.sh>"]

[tool.poetry.build]
generate-setup-file = false
script = "build.py"

[tool.poetry.dependencies]
python = "^3.10 | ^3.9 | ^3.8 | ^3.7"
aiofiles = "0.8.0"
asgiref = "3.4.1"
attrs = "22.1.0"
bech32 = "1.2.0"
bitstring = "3.1.9"
certifi = "2022.9.24"
charset-normalizer = "2.0.12"
click = "8.0.4"
ecdsa = "0.18.0"
embit = "0.4.9"
environs = "9.5.0"
fastapi = "0.83.0"
h11 = "0.12.0"
httpcore = "0.15.0"
httptools = "0.4.0"
httpx = "0.23.0"
idna = "3.4"
importlib-metadata = "5.0.0"
jinja2 = "3.0.1"
lnurl = "0.3.6"
markupsafe = "2.0.1"
marshmallow = "3.18.0"
outcome = "1.2.0"
psycopg2-binary = "2.9.1"
pycryptodomex = "3.14.1"
pydantic = "1.10.2"
pypng = "0.0.21"
pyqrcode = "1.2.1"
pyScss = "1.4.0"
python-dotenv = "0.21.0"
pyyaml = "5.4.1"
represent = "1.6.0.post0"
rfc3986 = "1.5.0"
secp256k1 = "0.14.0"
shortuuid = "1.0.1"
six = "1.16.0"
sniffio = "1.3.0"
sqlalchemy = "1.3.24"
sqlalchemy-aio = "0.17.0"
sse-starlette = "0.6.2"
typing-extensions = "^4.4.0"
uvicorn = "0.18.3"
uvloop = "0.16.0"
watchgod = "0.7"
websockets = "10.0"
zipp = "3.9.0"
loguru = "0.6.0"
cffi = "1.15.1"
websocket-client = "1.3.3"
grpcio = "^1.49.1"
protobuf = "^4.21.6"
Cerberus = "^1.3.4"
async-timeout = "^4.0.2"
pyln-client = "0.11.1"
<<<<<<< HEAD
setuptools = "^65.4.1"
=======
cashu = "0.5.5"

>>>>>>> 223c9807

[tool.poetry.dev-dependencies]
isort = "^5.10.1"
pytest = "^7.1.2"
mock = "^4.0.3"
black = "^22.6.0"
pytest-asyncio = "^0.19.0"
pytest-cov = "^3.0.0"
mypy = "^0.971"
types-protobuf = "^3.19.22"

[build-system]
requires = ["poetry-core>=1.0.0", "pyScss"]
build-backend = "poetry.core.masonry.api"

[tool.poetry.scripts]
lnbits = "lnbits.server:main"

[tool.isort]
profile = "black"

[tool.mypy]
ignore_missing_imports = "True"
files = "lnbits"
exclude = """(?x)(
    ^lnbits/extensions/bleskomat.
    | ^lnbits/extensions/boltz.
    | ^lnbits/extensions/boltcards.
    | ^lnbits/extensions/events.
    | ^lnbits/extensions/hivemind.
    | ^lnbits/extensions/invoices.
    | ^lnbits/extensions/livestream.
    | ^lnbits/extensions/lnaddress.
    | ^lnbits/extensions/lndhub.
    | ^lnbits/extensions/lnticket.
    | ^lnbits/extensions/lnurldevice.
    | ^lnbits/extensions/lnurlp.
    | ^lnbits/extensions/lnurlpayout.
    | ^lnbits/extensions/offlineshop.
    | ^lnbits/extensions/paywall.
    | ^lnbits/extensions/satspay.
    | ^lnbits/extensions/scrub.
    | ^lnbits/extensions/splitpayments.
    | ^lnbits/extensions/streamalerts.
    | ^lnbits/extensions/tipjar.
    | ^lnbits/extensions/tpos.
    | ^lnbits/extensions/usermanager.
    | ^lnbits/extensions/watchonly.
    | ^lnbits/extensions/withdraw.
    | ^lnbits/wallets/lnd_grpc_files.
)"""

[tool.pytest.ini_options]
addopts = "--durations=1 -s --cov=lnbits --cov-report=xml"
testpaths = [
  "tests"
]<|MERGE_RESOLUTION|>--- conflicted
+++ resolved
@@ -64,12 +64,8 @@
 Cerberus = "^1.3.4"
 async-timeout = "^4.0.2"
 pyln-client = "0.11.1"
-<<<<<<< HEAD
-setuptools = "^65.4.1"
-=======
 cashu = "0.5.5"
 
->>>>>>> 223c9807
 
 [tool.poetry.dev-dependencies]
 isort = "^5.10.1"
